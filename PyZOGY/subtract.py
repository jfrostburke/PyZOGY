from . import util
from astropy.io import fits
import numpy as np

# clobber keyword is deprecated in astropy 1.3
from astropy import __version__
if __version__ < '1.3':
    overwrite = {'clobber': True}
else:
    overwrite = {'overwrite': True}

class ImageClass(np.ndarray):
    """Contains the image and relevant parameters"""

    def __new__(cls, image_filename, psf_filename, mask_filename='', n_stamps=1, saturation=np.inf, variance=np.inf):
        raw_image, header = fits.getdata(image_filename, header=True)
        raw_psf = fits.getdata(psf_filename)
        mask = util.make_mask(raw_image, saturation, mask_filename)
        masked_image = np.ma.array(raw_image, mask=mask)
        background_std, background_counts = util.fit_noise(masked_image, n_stamps=n_stamps, output_name=image_filename)
        image_data = util.interpolate_bad_pixels(masked_image) - background_counts

        obj = np.asarray(image_data).view(cls)
        obj.header = header
        obj.raw_image = raw_image
        obj.raw_psf = raw_psf
        obj.background_std = background_std
        obj.background_counts = background_counts
        obj.image_filename = image_filename
        obj.psf_filename = psf_filename
        obj.saturation = saturation
        obj.mask = mask
        obj.psf = util.center_psf(util.resize_psf(raw_psf, raw_image.shape)) / np.sum(raw_psf)
        obj.zero_point = 1.
        obj.variance = variance

        return obj

    def __array_finalize__(self, obj):
        if obj is None:
            return
        self.raw_image = getattr(obj, 'raw_image', None)
        self.header = getattr(obj, 'header', None)
        self.raw_psf = getattr(obj, 'raw_psf', None)
        self.background_std = getattr(obj, 'background_std', None)
        self.background_counts = getattr(obj, 'background_counts', None)
        self.image_filename = getattr(obj, 'image_filename', None)
        self.psf_filename = getattr(obj, 'psf_filename', None)
        self.saturation = getattr(obj, 'saturation', None)
        self.mask = getattr(obj, 'mask', None)
        self.psf = getattr(obj, 'psf', None)
        self.zero_point = getattr(obj, 'zero_point', None)
        self.variance = getattr(obj, 'variance', None)


def calculate_difference_image(science, reference, gain_ratio=np.inf, gain_mask=None, use_pixels=False, show=False):
    """Calculate the difference image using the Zackay algorithm"""

    # match the gains
    if gain_ratio == np.inf:
        if gain_mask is not None:
            gain_mask_data = fits.getdata(gain_mask)
            science.mask[gain_mask_data == 1] = 1
            reference.mask[gain_mask_data == 1] = 1
        if use_pixels:
            min_elements = 800  # pixels in stars
        else:
            min_elements = 20  # stars
        science.zero_point = util.solve_iteratively(science, reference,
                                                    min_elements=min_elements, use_pixels=use_pixels, show=show)
    else:
        science.zero_point = gain_ratio

    # create required arrays
    science_image = science
    reference_image = reference
    science_psf = science.psf
    reference_psf = reference.psf

    # do fourier transforms (fft)
    science_image_fft = np.fft.fft2(science_image)
    reference_image_fft = np.fft.fft2(reference_image)
    science_psf_fft = np.fft.fft2(science_psf)
    reference_psf_fft = np.fft.fft2(reference_psf)

    # calculate difference image
    denominator = science.background_std ** 2 * reference.zero_point ** 2 * abs(reference_psf_fft) ** 2
    denominator += reference.background_std ** 2 * science.zero_point ** 2 * abs(science_psf_fft) ** 2
    difference_image_fft = science_image_fft * reference_psf_fft * reference.zero_point
    difference_image_fft -= reference_image_fft * science_psf_fft * science.zero_point
    difference_image_fft /= np.sqrt(denominator)
    difference_image = np.fft.ifft2(difference_image_fft)

    return difference_image


def calculate_difference_image_zero_point(science, reference):
    """Calculate the flux based zero point of the difference image"""

    denominator = science.background_std ** 2 * reference.zero_point ** 2
    denominator += reference.background_std ** 2 * science.zero_point ** 2
    difference_image_zero_point = science.zero_point * reference.zero_point / np.sqrt(denominator)

    return difference_image_zero_point

<<<<<<< HEAD

def calculate_difference_psf(science, reference):
=======
def calculate_difference_psf(science, reference, difference_image_zero_point):
>>>>>>> 36e71aa0
    """Calculate the psf of the difference image"""

    science_psf_fft = np.fft.fft2(science.psf)
    reference_psf_fft = np.fft.fft2(reference.psf)
    denominator = science.background_std ** 2 * reference.zero_point ** 2 * abs(reference_psf_fft) ** 2
    denominator += reference.background_std ** 2 * science.zero_point ** 2 * abs(science_psf_fft) ** 2
<<<<<<< HEAD
    difference_zero_point = calculate_difference_image_zero_point(science, reference)

    difference_psf_fft = science.zero_point * science_psf_fft * reference_psf_fft
    difference_psf_fft /= (difference_zero_point * np.sqrt(denominator))
=======

    difference_psf_fft = science.zero_point * science_psf_fft * reference_psf_fft
    difference_psf_fft /= difference_image_zero_point * np.sqrt(denominator)
>>>>>>> 36e71aa0
    difference_psf = np.fft.ifft2(difference_psf_fft)
    return difference_psf


def calculate_matched_filter_image(difference_image, difference_psf, difference_zero_point):
    """Calculate the matched filter difference image"""

    matched_filter_fft = difference_zero_point * np.fft.fft2(difference_image) * np.conj(np.fft.fft2(difference_psf))
    matched_filter = np.fft.ifft2(matched_filter_fft)
    return matched_filter


def photometric_matched_filter_image(science, reference, matched_filter):
    if (science.variance != np.inf) and (reference.variance != np.inf):
        # add variance correction here
        matched_filter /= 1

    science_psf_fft = np.fft.fft2(science.psf_data)
    reference_psf_fft = np.fft.fft2(reference.psf_data)
    zero_point = science.zero_point ** 2 * reference.zero_point ** 2
    zero_point *= abs(science_psf_fft) ** 2 * abs(reference_psf_fft) ** 2
    denominator = reference.background_std ** 2 * science.zero_point ** 2 * abs(science_psf_fft) ** 2
    denominator += science.background_std ** 2 * reference.zero_point ** 2 * abs(reference_psf_fft) ** 2
    zero_point /= denominator
    photometric_matched_filter = matched_filter / np.sum(zero_point)

    return photometric_matched_filter


def normalize_difference_image(difference, difference_image_zero_point, science, reference, normalization='reference'):
    """Normalize to user's choice of image"""

    if normalization == 'reference' or normalization == 't':
        difference_image = difference * reference.zero_point / difference_image_zero_point
    elif normalization == 'science' or normalization == 'i':
        difference_image = difference * science.zero_point / difference_image_zero_point
    else:
        difference_image = difference

    return difference_image


def run_subtraction(science_image, reference_image, science_psf, reference_psf, output='output.fits',
                    science_mask='', reference_mask='', n_stamps=1, normalization='reference',
                    science_saturation=False, reference_saturation=False, science_variance=np.inf,
                    reference_variance=np.inf, matched_filter=None, photometry=True,
                    gain_ratio=np.inf, gain_mask=None, use_pixels=False, show=False):
    """Run full subtraction given filenames and parameters"""

    science = ImageClass(science_image, science_psf, science_mask, n_stamps, science_saturation, gain_mask)
    reference = ImageClass(reference_image, reference_psf, reference_mask, n_stamps, reference_saturation, gain_mask)
<<<<<<< HEAD
    difference = calculate_difference_image(science, reference, gain_ratio, gain_mask, use_pixels, show)
    difference_psf = calculate_difference_psf(science, reference)
=======
    difference = calculate_difference_image(science, reference, normalization, output, gain_ratio, gain_mask, use_pixels, show)
>>>>>>> 36e71aa0
    difference_zero_point = calculate_difference_image_zero_point(science, reference)
    difference_psf = calculate_difference_psf(science, reference, difference_zero_point)
    normalized_difference = normalize_difference_image(difference, difference_zero_point, science, reference, normalization)
    save_difference_image_to_file(normalized_difference, science, normalization, output)
    save_difference_psf_to_file(difference_psf, output.replace('.fits', '.psf.fits'))
    if matched_filter is not None:
<<<<<<< HEAD
        matched_filter_image = calculate_matched_filter_image(difference, difference_psf, difference_zero_point)  # is this right, or should I use normalized_difference?
        if photometry:
            matched_filter_image = photometric_matched_filter_image(science, reference, matched_filter_image)
        fits.writeto(matched_filter, matched_filter_image, science.header, output_verify='warn', overwrite=True)
=======
        matched_filter_image = calculate_matched_filter_image(difference, difference_psf, difference_zero_point)
        if photometry:
            matched_filter_image =  photometric_matched_filter_image(science, reference, matched_filter_image)
        fits.writeto(matched_filter, matched_filter_image, science.header, output_verify='warn', **overwrite)
>>>>>>> 36e71aa0


def save_difference_image_to_file(difference_image, science, normalization, output):
    """Save difference image to file"""

    hdu = fits.PrimaryHDU(np.real(difference_image))
    hdu.header = science.header.copy()
    hdu.header['PHOTNORM'] = normalization
    hdu.writeto(output, output_verify='warn', **overwrite)
        
def save_difference_psf_to_file(difference_psf, output):
    real_part = np.real(difference_psf)
    center = np.array(real_part.shape) / 2
    centered_psf = np.roll(real_part, center, (0, 1))
    fits.writeto(output, centered_psf, output_verify='warn', **overwrite)<|MERGE_RESOLUTION|>--- conflicted
+++ resolved
@@ -8,6 +8,7 @@
     overwrite = {'clobber': True}
 else:
     overwrite = {'overwrite': True}
+
 
 class ImageClass(np.ndarray):
     """Contains the image and relevant parameters"""
@@ -103,29 +104,19 @@
 
     return difference_image_zero_point
 
-<<<<<<< HEAD
 
-def calculate_difference_psf(science, reference):
-=======
 def calculate_difference_psf(science, reference, difference_image_zero_point):
->>>>>>> 36e71aa0
     """Calculate the psf of the difference image"""
 
     science_psf_fft = np.fft.fft2(science.psf)
     reference_psf_fft = np.fft.fft2(reference.psf)
     denominator = science.background_std ** 2 * reference.zero_point ** 2 * abs(reference_psf_fft) ** 2
     denominator += reference.background_std ** 2 * science.zero_point ** 2 * abs(science_psf_fft) ** 2
-<<<<<<< HEAD
-    difference_zero_point = calculate_difference_image_zero_point(science, reference)
-
-    difference_psf_fft = science.zero_point * science_psf_fft * reference_psf_fft
-    difference_psf_fft /= (difference_zero_point * np.sqrt(denominator))
-=======
 
     difference_psf_fft = science.zero_point * science_psf_fft * reference_psf_fft
     difference_psf_fft /= difference_image_zero_point * np.sqrt(denominator)
->>>>>>> 36e71aa0
     difference_psf = np.fft.ifft2(difference_psf_fft)
+
     return difference_psf
 
 
@@ -142,8 +133,8 @@
         # add variance correction here
         matched_filter /= 1
 
-    science_psf_fft = np.fft.fft2(science.psf_data)
-    reference_psf_fft = np.fft.fft2(reference.psf_data)
+    science_psf_fft = np.fft.fft2(science.psf)
+    reference_psf_fft = np.fft.fft2(reference.psf)
     zero_point = science.zero_point ** 2 * reference.zero_point ** 2
     zero_point *= abs(science_psf_fft) ** 2 * abs(reference_psf_fft) ** 2
     denominator = reference.background_std ** 2 * science.zero_point ** 2 * abs(science_psf_fft) ** 2
@@ -176,29 +167,18 @@
 
     science = ImageClass(science_image, science_psf, science_mask, n_stamps, science_saturation, gain_mask)
     reference = ImageClass(reference_image, reference_psf, reference_mask, n_stamps, reference_saturation, gain_mask)
-<<<<<<< HEAD
     difference = calculate_difference_image(science, reference, gain_ratio, gain_mask, use_pixels, show)
-    difference_psf = calculate_difference_psf(science, reference)
-=======
-    difference = calculate_difference_image(science, reference, normalization, output, gain_ratio, gain_mask, use_pixels, show)
->>>>>>> 36e71aa0
     difference_zero_point = calculate_difference_image_zero_point(science, reference)
     difference_psf = calculate_difference_psf(science, reference, difference_zero_point)
     normalized_difference = normalize_difference_image(difference, difference_zero_point, science, reference, normalization)
     save_difference_image_to_file(normalized_difference, science, normalization, output)
     save_difference_psf_to_file(difference_psf, output.replace('.fits', '.psf.fits'))
+
     if matched_filter is not None:
-<<<<<<< HEAD
-        matched_filter_image = calculate_matched_filter_image(difference, difference_psf, difference_zero_point)  # is this right, or should I use normalized_difference?
-        if photometry:
-            matched_filter_image = photometric_matched_filter_image(science, reference, matched_filter_image)
-        fits.writeto(matched_filter, matched_filter_image, science.header, output_verify='warn', overwrite=True)
-=======
         matched_filter_image = calculate_matched_filter_image(difference, difference_psf, difference_zero_point)
         if photometry:
             matched_filter_image =  photometric_matched_filter_image(science, reference, matched_filter_image)
-        fits.writeto(matched_filter, matched_filter_image, science.header, output_verify='warn', **overwrite)
->>>>>>> 36e71aa0
+        fits.writeto(matched_filter, np.real(matched_filter_image), science.header, output_verify='warn', **overwrite)
 
 
 def save_difference_image_to_file(difference_image, science, normalization, output):
@@ -208,9 +188,11 @@
     hdu.header = science.header.copy()
     hdu.header['PHOTNORM'] = normalization
     hdu.writeto(output, output_verify='warn', **overwrite)
-        
+
+
 def save_difference_psf_to_file(difference_psf, output):
+    """Save difference image psf to file"""
     real_part = np.real(difference_psf)
     center = np.array(real_part.shape) / 2
-    centered_psf = np.roll(real_part, center, (0, 1))
+    centered_psf = np.roll(real_part, center.astype(int), (0, 1))
     fits.writeto(output, centered_psf, output_verify='warn', **overwrite)